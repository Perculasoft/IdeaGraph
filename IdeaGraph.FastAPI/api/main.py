from fastapi import FastAPI, HTTPException, Depends
from fastapi.middleware.cors import CORSMiddleware
from fastapi.security import APIKeyHeader
from pydantic import BaseModel
from datetime import datetime
import os, uuid, httpx, math, tempfile
import chromadb
from dotenv import load_dotenv
import logging
from config import CLIENT_ID, CLIENT_SECRET, TENANT_ID, OPENAI_API_KEY, OPENAI_ORG_ID, EMBED_MODEL, CHROMA_API_KEY, CHROMA_TENANT, CHROMA_DATABASE, X_API_KEY, ALLOW_ORIGINS, LOG_FORMAT, LOG_LEVEL
from model import IdeaUpdateIn, mailrequest, filecontentresponse, IdeaIn, RelationIn
from fastapi.openapi.utils import get_openapi


# Configure root logger
logging.basicConfig(
    level=getattr(logging, LOG_LEVEL, logging.INFO),
    format=LOG_FORMAT,
    handlers=[
        logging.StreamHandler()
    ]
)

# Create logger for this module
logger = logging.getLogger(__name__)

# --- ENV ---
logger.debug("Loading environment variables...")


# Graph API (optional for mail endpoints)
CLIENT_ID = os.getenv("CLIENT_ID", "")
CLIENT_SECRET = os.getenv("CLIENT_SECRET", "")
TENANT_ID = os.getenv("TENANT_ID", "")

if not OPENAI_API_KEY:
    logger.error("OPENAI_API_KEY is required but not found in environment variables.")
    logger.error("Please create a .env file based on .env.example and set your OPENAI_API_KEY.")
    raise RuntimeError("OPENAI_API_KEY is required")

logger.info(f"Embedding model: {EMBED_MODEL}")
logger.info(f"ChromaDB database: {CHROMA_DATABASE}")
if ALLOW_ORIGINS:
    logger.info(f"CORS enabled for origins: {ALLOW_ORIGINS}")

# --- API Key Authentication ---
api_key_header = APIKeyHeader(name="X-Api-Key", auto_error=False)

app = FastAPI()

def custom_openapi():
    if app.openapi_schema:
        return app.openapi_schema

    openapi_schema = get_openapi(
        title="IdeaGraph API",
        version="1.0.0",
        description="Die zentrale API für IdeaGraph",
        routes=app.routes,
    )

    openapi_schema["servers"] = [
        {
            "url": "https://api.angermeier.net",
            "description": "Produktivserver"
        }
    ]
    app.openapi_schema = openapi_schema
    return app.openapi_schema

app.openapi = custom_openapi


async def verify_api_key(api_key: str = Depends(api_key_header)):
    if not X_API_KEY:
        # If no API key is configured, allow all requests
        logger.warning("No X_API_KEY configured in environment - authentication is disabled!")
        return api_key
    
    if api_key != X_API_KEY:
        logger.warning(f"Invalid API key attempt from request")
        raise HTTPException(
            status_code=403,
            detail="Invalid or missing API key"
        )
    return api_key

logger.info("API key authentication configured" if X_API_KEY else "API key authentication is DISABLED")

# --- App + CORS ---
logger.info("Initializing FastAPI application...")

if ALLOW_ORIGINS:
    app.add_middleware(
        CORSMiddleware,
        allow_origins=ALLOW_ORIGINS,
        allow_credentials=True,
        allow_methods=["*"],
        allow_headers=["*"],
    )
    logger.debug(f"CORS middleware configured with origins: {ALLOW_ORIGINS}")

# --- Chroma Client/Collections ---
logger.info("Connecting to ChromaDB Cloud...")
try:
    # Configure settings to explicitly disable local persistence
    # This prevents ChromaDB from trying to create local directories
    settings = chromadb.Settings()
    settings.is_persistent = False
    # CloudClient shouldn't need local persistence, but some versions of the
    # Chroma SDK still try to prepare the directory specified in
    # ``persist_directory`` when creating new collections.  Using an empty
    # string makes the SDK fall back to the user's home directory which isn't
    # writable in our deployment environment (resulting in ``Permission
    # denied: '/home/ideagraph'`` when adding the first relation).  Point the
    # directory to a writable temporary location instead to avoid the
    # permission error while keeping persistence disabled.
    settings.persist_directory = os.path.join(tempfile.gettempdir(), "chromadb")
    os.makedirs(settings.persist_directory, exist_ok=True)
    
    client = chromadb.CloudClient(
        tenant=CHROMA_TENANT,
        database=CHROMA_DATABASE,
        api_key=CHROMA_API_KEY,
        settings=settings
    )
    logger.info("Successfully connected to ChromaDB Cloud")
    logger.debug(f"ChromaDB tenant: {CHROMA_TENANT}, database: {CHROMA_DATABASE}")
    
    ideas = client.get_or_create_collection(name="ideas")        # ids, documents, embeddings, metadatas
    relations = client.get_or_create_collection(name="relations")# store edges as docs w/ metadata
    logger.info("Successfully initialized ChromaDB collections: 'ideas' and 'relations'")
except Exception as e:
    logger.error(f"Failed to connect to ChromaDB Cloud: {e}", exc_info=True)
    logger.error("Please check your CHROMA_API_KEY, CHROMA_TENANT, and CHROMA_DATABASE settings in .env file.")
    raise

<<<<<<< HEAD
# --- Include Routers ---
# Import and include Graph API mail router
if CLIENT_ID and CLIENT_SECRET and TENANT_ID:
    try:
        from api.graph import router as graph_router
        app.include_router(graph_router)
        logger.info("Graph API mail endpoints registered")
    except Exception as e:
        logger.warning(f"Failed to register Graph API mail router: {e}")
else:
    logger.warning("Graph API credentials not configured - mail endpoints disabled")

# --- Schemas ---
class IdeaIn(BaseModel):
    title: str
    description: str = ""
    tags: list[str] = []
    status: str = "New"

class IdeaUpdateIn(BaseModel):
    title: str | None = None
    description: str | None = None
    tags: list[str] | None = None
    status: str | None = None

class RelationIn(BaseModel):
    source_id: str
    target_id: str
    relation_type: str  # depends_on / extends / contradicts / synergizes_with
    weight: float = 1.0
=======
>>>>>>> 95f9370e

# --- Helper Functions ---
def parse_description_from_document(document: str) -> str:
    """
    Parse description from document format: {title}\n\n{description}\n\nTags: {tags}
    Returns empty string if parsing fails.
    """
    try:
        # Split by double newline to separate title, description, and tags
        parts = document.split("\n\n")
        if len(parts) >= 2:
            # The description is everything between title and tags section
            # Join all parts except first (title) and last (tags) if tags section exists
            if len(parts) >= 3 and parts[-1].startswith("Tags: "):
                description = "\n\n".join(parts[1:-1])
            else:
                # No tags section or malformed, take everything after title
                description = "\n\n".join(parts[1:])
            return description
        return ""
    except Exception as e:
        logger.warning(f"Failed to parse description from document: {e}")
        return ""

# --- OpenAI Embedding ---
async def embed_text(text: str):
    logger.debug(f"Generating embedding for text (length: {len(text)} chars)")
    headers = {"Authorization": f"Bearer {OPENAI_API_KEY}"}
    if OPENAI_ORG_ID:
        headers["OpenAI-Organization"] = OPENAI_ORG_ID
    try:
        async with httpx.AsyncClient(timeout=30) as client_http:
            r = await client_http.post(
                "https://api.openai.com/v1/embeddings",
                headers=headers,
                json={"model": EMBED_MODEL, "input": text}
            )
        r.raise_for_status()
        vec = r.json()["data"][0]["embedding"]
        # normalize (gut für Cosine-Ähnlichkeit innerhalb Chroma)
        norm = math.sqrt(sum(v*v for v in vec)) or 1.0
        normalized_vec = [v / norm for v in vec]
        logger.debug(f"Successfully generated embedding (dimension: {len(normalized_vec)})")
        return normalized_vec
    except httpx.HTTPStatusError as e:
        logger.error(f"HTTP error from OpenAI API: {e.response.status_code} - {e.response.text}", exc_info=True)
        raise
    except Exception as e:
        logger.error(f"Error generating embedding: {e}", exc_info=True)
        raise

# --- API ---
@app.get("/health")
def health(api_key: str = Depends(verify_api_key)):
    logger.debug("Health check requested")
    try:
        collections = client.list_collections()
        collection_names = [col.name for col in collections]
        logger.info(f"Health check successful. Collections: {collection_names}")
        return {"status": "ok", "collections": collection_names}
    except Exception as e:
        logger.error(f"Health check failed: {e}", exc_info=True)
        raise HTTPException(status_code=500, detail="Health check failed")

@app.post("/idea")
async def create_idea(idea: IdeaIn, api_key: str = Depends(verify_api_key)):
    logger.info(f"Creating new idea: '{idea.title}'")
    logger.debug(f"Idea details - title: '{idea.title}', description length: {len(idea.description)}, tags: {idea.tags}")
    
    try:
        _id = str(uuid.uuid4())
        doc = f"{idea.title}\n\n{idea.description}\n\nTags: {', '.join(idea.tags)}"
        vec = await embed_text(doc)
        meta = {
            "title": idea.title,
            "tags": ",".join(idea.tags),  # Convert list to comma-separated string for ChromaDB
            "created_at": datetime.utcnow().isoformat(),
            "status": idea.status
        }
        ideas.add(ids=[_id], documents=[doc], embeddings=[vec], metadatas=[meta])
        logger.info(f"Successfully created idea with ID: {_id}")
        return {"id": _id, "title": meta["title"], "description": idea.description, "tags": idea.tags, "created_at": meta["created_at"], "status": meta["status"], "relations": [], "impact_score": 0.0}
    except Exception as e:
        logger.error(f"Failed to create idea '{idea.title}': {e}", exc_info=True)
        raise HTTPException(status_code=500, detail=f"Failed to create idea: {str(e)}")

@app.get("/ideas")
def list_ideas(api_key: str = Depends(verify_api_key)):
    logger.debug("Listing all ideas")
    try:
        res = ideas.get(include=["metadatas", "documents"])
        out = []
        for i, _id in enumerate(res["ids"]):
            meta = res["metadatas"][i] or {}
            doc = res["documents"][i] if res["documents"] else ""
            tags_str = meta.get("tags", "")
            tags_list = [t.strip() for t in tags_str.split(",") if t.strip()] if tags_str else []
            description = parse_description_from_document(doc)
            out.append({
                "id": _id,
                "title": meta.get("title",""),
                "description": description,
                "tags": tags_list,
                "created_at": meta.get("created_at", ""),
                "status": meta.get("status", "New")
            })
        # optional: sort by created_at desc (string ISO OK)
        out.sort(key=lambda x: x.get("created_at",""), reverse=True)
        logger.info(f"Successfully listed {len(out)} ideas")
        return out
    except Exception as e:
        logger.error(f"Failed to list ideas: {e}", exc_info=True)
        raise HTTPException(status_code=500, detail=f"Failed to list ideas: {str(e)}")

@app.get("/ideas/{idea_id}")
def get_idea(idea_id: str, api_key: str = Depends(verify_api_key)):
    logger.debug(f"Fetching idea with ID: {idea_id}")
    try:
        res = ideas.get(ids=[idea_id], include=["metadatas", "documents"])
        if not res["ids"]:
            logger.warning(f"Idea not found: {idea_id}")
            raise HTTPException(404, "Idea not found")
        meta = res["metadatas"][0] or {}
        doc = res["documents"][0] if res["documents"] else ""
        description = parse_description_from_document(doc)
        # fetch relations where source_id = idea_id
        rels = relations.get(where={"source_id": idea_id})
        edges = []
        for i, rid in enumerate(rels["ids"]):
            m = rels["metadatas"][i] or {}
            edges.append({
                "id": rid,
                "source_id": m.get("source_id"),
                "target_id": m.get("target_id"),
                "relation_type": m.get("relation_type"),
                "weight": m.get("weight", 1.0)
            })
        tags_str = meta.get("tags", "")
        tags_list = [t.strip() for t in tags_str.split(",") if t.strip()] if tags_str else []
        logger.info(f"Successfully fetched idea: {idea_id} with {len(edges)} relations")
        return {
            "id": idea_id,
            "title": meta.get("title",""),
            "description": description,
            "tags": tags_list,
            "created_at": meta.get("created_at",""),
            "status": meta.get("status", "New"),
            "relations": edges
        }
    except HTTPException:
        raise
    except Exception as e:
        logger.error(f"Failed to get idea {idea_id}: {e}", exc_info=True)
        raise HTTPException(status_code=500, detail=f"Failed to get idea: {str(e)}")

@app.put("/ideas/{idea_id}")
async def update_idea(idea_id: str, idea_update: IdeaUpdateIn, api_key: str = Depends(verify_api_key)):
    logger.info(f"Updating idea with ID: {idea_id}")
    logger.debug(f"Update details - title: {idea_update.title}, description length: {len(idea_update.description or '')}, tags: {idea_update.tags}")
    
    try:
        # First check if idea exists and get current document
        res = ideas.get(ids=[idea_id], include=["metadatas", "documents"])
        if not res["ids"]:
            logger.warning(f"Idea not found for update: {idea_id}")
            raise HTTPException(404, "Idea not found")
        
        # Get current metadata and document
        current_meta = res["metadatas"][0] or {}
        current_doc = res["documents"][0] if res["documents"] else ""
        current_description = parse_description_from_document(current_doc)
        
        # Update only provided fields
        updated_title = idea_update.title if idea_update.title is not None else current_meta.get("title", "")
        updated_description = idea_update.description if idea_update.description is not None else current_description
        updated_tags = idea_update.tags if idea_update.tags is not None else [t.strip() for t in current_meta.get("tags", "").split(",") if t.strip()]
        updated_status = idea_update.status if idea_update.status is not None else current_meta.get("status", "New")
        
        # Create new document for embedding
        doc = f"{updated_title}\n\n{updated_description}\n\nTags: {', '.join(updated_tags)}"
        vec = await embed_text(doc)
        
        # Update metadata (without description to avoid size limit)
        new_meta = {
            "title": updated_title,
            "tags": ",".join(updated_tags),
            "created_at": current_meta.get("created_at", datetime.utcnow().isoformat()),
            "status": updated_status
        }
        
        # Update in ChromaDB
        ideas.update(ids=[idea_id], documents=[doc], embeddings=[vec], metadatas=[new_meta])
        logger.info(f"Successfully updated idea with ID: {idea_id}")
        
        return {
            "id": idea_id,
            "title": new_meta["title"],
            "description": updated_description,
            "tags": updated_tags,
            "created_at": new_meta["created_at"],
            "status": new_meta["status"]
        }
    except HTTPException:
        raise
    except Exception as e:
        logger.error(f"Failed to update idea {idea_id}: {e}", exc_info=True)
        raise HTTPException(status_code=500, detail=f"Failed to update idea: {str(e)}")

@app.delete("/ideas/{idea_id}")
def delete_idea(idea_id: str, api_key: str = Depends(verify_api_key)):
    logger.info(f"Deleting idea with ID: {idea_id}")
    
    try:
        # Check if idea exists
        res = ideas.get(ids=[idea_id])
        if not res["ids"]:
            logger.warning(f"Idea not found for deletion: {idea_id}")
            raise HTTPException(404, "Idea not found")
        
        # Delete the idea
        ideas.delete(ids=[idea_id])
        
        # Also delete any relations where this idea is the source
        rels = relations.get(where={"source_id": idea_id})
        if rels["ids"]:
            relations.delete(ids=rels["ids"])
            logger.info(f"Deleted {len(rels['ids'])} relations for idea {idea_id}")
        
        logger.info(f"Successfully deleted idea with ID: {idea_id}")
        return {"message": "Idea deleted successfully", "id": idea_id}
    except HTTPException:
        raise
    except Exception as e:
        logger.error(f"Failed to delete idea {idea_id}: {e}", exc_info=True)
        raise HTTPException(status_code=500, detail=f"Failed to delete idea: {str(e)}")


@app.post("/ideas/{idea_id}/enhance")
async def enhance_idea(idea_id: str, api_key: str = Depends(verify_api_key)):
    """
    Du bist ein präziser deutscher Lektor.
    Verbessere Rechtschreibung, Grammatik, Stil und Struktur.
    Behalte Sinn & Fakten bei; erweitere nur behutsam um offensichtlich sinnvolle Klarstellungen (keine Spekulation, keine neuen externen Fakten). Schreibe auf Deutsch, sachlich, klar, ohne Marketing-Floskeln.
    """
    logger.info(f"Enhancing idea with ID: {idea_id}")
    
    try:
        # Get current idea
        res = ideas.get(ids=[idea_id], include=["metadatas", "documents"])
        if not res["ids"]:
            logger.warning(f"Idea not found for enhancement: {idea_id}")
            raise HTTPException(404, "Idea not found")
        
        current_meta = res["metadatas"][0] or {}
        current_doc = res["documents"][0] if res["documents"] else ""
        current_description = parse_description_from_document(current_doc)
        current_title = current_meta.get("title", "")
        
        if not current_description.strip():
            logger.warning(f"Idea {idea_id} has no description to enhance")
            raise HTTPException(400, "Idea has no description to enhance")
        
        # Call OpenAI to improve description and generate tags
        logger.debug(f"Calling OpenAI API to enhance description (length: {len(current_description)})")
        headers = {"Authorization": f"Bearer {OPENAI_API_KEY}"}
        if OPENAI_ORG_ID:
            headers["OpenAI-Organization"] = OPENAI_ORG_ID
        
        # Create prompt for OpenAI
        prompt = f""" Du bist ein präziser deutscher Lektor.

Given the following idea title and description, please:
1. Verbessere Rechtschreibung, Grammatik, Stil und Struktur.
2. Gestalten Sie die Beschreibung klarer und professioneller, ohne die ursprüngliche Bedeutung zu verlieren.
3. Behalte Sinn & Fakten bei; erweitere nur behutsam um offensichtlich sinnvolle Klarstellungen (keine Spekulation, keine neuen externen Fakten). Schreibe auf Deutsch, sachlich, klar, ohne Marketing-Floskeln.
4. Generiere genau 5 relevante Tags, die die Kernthemen dieser Idee beschreiben

Title: {current_title}

Description:
{current_description}

Please respond ONLY with a JSON object in this exact format (no markdown, no code blocks):
{{"improved_description": "your improved description here", "tags": ["tag1", "tag2", "tag3", "tag4", "tag5"]}}"""

        try:
            async with httpx.AsyncClient(timeout=60) as client_http:
                r = await client_http.post(
                    "https://api.openai.com/v1/chat/completions",
                    headers=headers,
                    json={
                        "model": "gpt-4o-mini",
                        "messages": [
                            {"role": "system", "content": "You are a helpful assistant that improves text and generates tags. Always respond with valid JSON only."},
                            {"role": "user", "content": prompt}
                        ],
                        "temperature": 0.7,
                        "max_tokens": 2000
                    }
                )
            r.raise_for_status()
            response_data = r.json()
            
            # Extract the improved description and tags from OpenAI response
            content = response_data["choices"][0]["message"]["content"].strip()
            logger.debug(f"OpenAI response: {content[:200]}...")
            
            # Parse JSON response (remove markdown code blocks if present)
            import json
            if content.startswith("```"):
                # Remove markdown code blocks
                content = content.split("```")[1]
                if content.startswith("json"):
                    content = content[4:]
                content = content.strip()
            
            result = json.loads(content)
            improved_description = result["improved_description"]
            new_tags = result["tags"][:5]  # Ensure max 5 tags
            
            logger.info(f"Successfully enhanced description and generated {len(new_tags)} tags")
            
            # Update the idea with improved description and new tags
            updated_title = current_title
            updated_status = current_meta.get("status", "New")
            
            # Create new document for embedding
            doc = f"{updated_title}\n\n{improved_description}\n\nTags: {', '.join(new_tags)}"
            vec = await embed_text(doc)
            
            # Update metadata
            new_meta = {
                "title": updated_title,
                "tags": ",".join(new_tags),
                "created_at": current_meta.get("created_at", datetime.utcnow().isoformat()),
                "status": updated_status
            }
            
            # Update in ChromaDB
            ideas.update(ids=[idea_id], documents=[doc], embeddings=[vec], metadatas=[new_meta])
            logger.info(f"Successfully updated idea {idea_id} with enhanced content")
            
            return {
                "id": idea_id,
                "title": updated_title,
                "description": improved_description,
                "tags": new_tags,
                "created_at": new_meta["created_at"],
                "status": updated_status
            }
            
        except httpx.HTTPStatusError as e:
            logger.error(f"HTTP error from OpenAI API: {e.response.status_code} - {e.response.text}", exc_info=True)
            raise HTTPException(status_code=500, detail=f"OpenAI API error: {e.response.text}")
        except json.JSONDecodeError as e:
            logger.error(f"Failed to parse OpenAI response as JSON: {e}", exc_info=True)
            raise HTTPException(status_code=500, detail="Failed to parse AI response")
            
    except HTTPException:
        raise
    except Exception as e:
        logger.error(f"Failed to enhance idea {idea_id}: {e}", exc_info=True)
        raise HTTPException(status_code=500, detail=f"Failed to enhance idea: {str(e)}")


@app.get("/similar/{idea_id}")
def similar(idea_id: str, k: int = 5, api_key: str = Depends(verify_api_key)):
    logger.debug(f"Finding similar ideas for: {idea_id} (k={k})")
    try:
        base = ideas.get(ids=[idea_id])
        if not base["ids"]:
            logger.warning(f"Idea not found for similarity search: {idea_id}")
            raise HTTPException(404, "Idea not found")
        # Query per document text (nutzt den im Store gespeicherten Embedding/Doc)
        qdoc = base["documents"][0]
        res = ideas.query(query_texts=[qdoc], n_results=k+1)
        out = []
        for i, _id in enumerate(res["ids"][0]):
            if _id == idea_id:  # skip self
                continue
            meta = res["metadatas"][0][i] or {}
            tags_str = meta.get("tags", "")
            tags_list = [t.strip() for t in tags_str.split(",") if t.strip()] if tags_str else []
            out.append({
                "id": _id,
                "title": meta.get("title",""),
                "description": meta.get("description",""),
                "tags": tags_list,
                "created_at": meta.get("created_at",""),
                "status": meta.get("status", "New"),
                "distance": float(res["distances"][0][i]) if "distances" in res else None
            })
        logger.info(f"Found {len(out)} similar ideas for {idea_id}")
        return out[:k]
    except HTTPException:
        raise
    except Exception as e:
        logger.error(f"Failed to find similar ideas for {idea_id}: {e}", exc_info=True)
        raise HTTPException(status_code=500, detail=f"Failed to find similar ideas: {str(e)}")

@app.post("/relation")
async def add_relation(rel: RelationIn, api_key: str = Depends(verify_api_key)):
    logger.info(f"Adding relation: {rel.source_id} -> {rel.target_id} ({rel.relation_type})")
    logger.debug(f"Relation details - weight: {rel.weight}")

    try:
        # store each relation as its own doc in "relations"
        rid = f"{rel.source_id}->{rel.target_id}:{rel.relation_type}"
        meta = rel.dict()
        doc = f"{rel.source_id} {rel.relation_type} {rel.target_id}"
        vec = await embed_text(doc)
        relations.add(ids=[rid], documents=[doc], embeddings=[vec], metadatas=[meta])
        logger.info(f"Successfully added relation with ID: {rid}")
        return {"id": rid, **meta}
    except Exception as e:
        logger.error(f"Failed to add relation {rel.source_id} -> {rel.target_id}: {e}", exc_info=True)
        raise HTTPException(status_code=500, detail=f"Failed to add relation: {str(e)}")

@app.get("/relations/{idea_id}")
def list_relations(idea_id: str, api_key: str = Depends(verify_api_key)):
    logger.debug(f"Listing relations for idea: {idea_id}")
    try:
        rels = relations.get(where={"source_id": idea_id})
        result = [
            {
                "id": rels["ids"][i],
                "source_id": (rels["metadatas"][i] or {}).get("source_id"),
                "target_id": (rels["metadatas"][i] or {}).get("target_id"),
                "relation_type": (rels["metadatas"][i] or {}).get("relation_type"),
                "weight": (rels["metadatas"][i] or {}).get("weight", 1.0),
            }
            for i in range(len(rels["ids"]))
        ]
        logger.info(f"Found {len(result)} relations for idea {idea_id}")
        return result
    except Exception as e:
        logger.error(f"Failed to list relations for {idea_id}: {e}", exc_info=True)
        raise HTTPException(status_code=500, detail=f"Failed to list relations: {str(e)}")

# --- Main Entry Point ---
if __name__ == "__main__":
    import uvicorn
    logger.info("Starting IdeaGraph FastAPI server...")
    logger.info(f"Server will be available at: http://localhost:8000")
    logger.info(f"API documentation at: http://localhost:8000/docs")
    uvicorn.run("api.main:app", host="0.0.0.0", port=8000, reload=True)
<|MERGE_RESOLUTION|>--- conflicted
+++ resolved
@@ -135,7 +135,6 @@
     logger.error("Please check your CHROMA_API_KEY, CHROMA_TENANT, and CHROMA_DATABASE settings in .env file.")
     raise
 
-<<<<<<< HEAD
 # --- Include Routers ---
 # Import and include Graph API mail router
 if CLIENT_ID and CLIENT_SECRET and TENANT_ID:
@@ -166,8 +165,6 @@
     target_id: str
     relation_type: str  # depends_on / extends / contradicts / synergizes_with
     weight: float = 1.0
-=======
->>>>>>> 95f9370e
 
 # --- Helper Functions ---
 def parse_description_from_document(document: str) -> str:
