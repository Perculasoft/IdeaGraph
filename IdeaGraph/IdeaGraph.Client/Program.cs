using Microsoft.AspNetCore.Components.WebAssembly.Hosting;
using IdeaGraph.Client.Services;

namespace IdeaGraph.Client
{
    internal class Program
    {
        static async Task Main(string[] args)
        {
            var builder = WebAssemblyHostBuilder.CreateDefault(args);

            // Configure HttpClient for IdeaService to call the ASP.NET Core server API
            builder.Services.AddScoped(sp => new HttpClient { BaseAddress = new Uri(builder.HostEnvironment.BaseAddress) });
            builder.Services.AddScoped<IdeaService>();
            builder.Services.AddScoped<RelationService>();
<<<<<<< HEAD
            builder.Services.AddScoped<SectionService>();
=======
            builder.Services.AddScoped<KiGateService>();
>>>>>>> 14537b7b

            await builder.Build().RunAsync();
        }
    }
}<|MERGE_RESOLUTION|>--- conflicted
+++ resolved
@@ -13,11 +13,8 @@
             builder.Services.AddScoped(sp => new HttpClient { BaseAddress = new Uri(builder.HostEnvironment.BaseAddress) });
             builder.Services.AddScoped<IdeaService>();
             builder.Services.AddScoped<RelationService>();
-<<<<<<< HEAD
             builder.Services.AddScoped<SectionService>();
-=======
             builder.Services.AddScoped<KiGateService>();
->>>>>>> 14537b7b
 
             await builder.Build().RunAsync();
         }
