--- conflicted
+++ resolved
@@ -1,10 +1,5 @@
 ﻿<!DOCTYPE html>
-<<<<<<< HEAD
-<html lang="en" data-bs-theme="dark">
-=======
 <html lang="de">
->>>>>>> 9837fab5
-
 <head>
     <meta charset="utf-8" />
     <meta name="viewport" content="width=device-width, initial-scale=1.0" />
